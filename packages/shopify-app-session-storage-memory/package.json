--- conflicted
+++ resolved
@@ -43,13 +43,8 @@
     "eslint-plugin-prettier": "^4.2.1",
     "jest": "^28.1.3",
     "jest-fetch-mock": "^3.0.3",
-<<<<<<< HEAD
     "jest-runner-eslint": "^2.0.0",
-    "prettier": "^2.8.4",
-=======
-    "jest-runner-eslint": "^1.1.0",
     "prettier": "^2.8.7",
->>>>>>> 8c101837
     "ts-jest": "^28.0.8",
     "typescript": "4.9.5"
   },
