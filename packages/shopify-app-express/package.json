--- conflicted
+++ resolved
@@ -45,15 +45,8 @@
     "@types/cookie-parser": "^1.4.3",
     "@types/express": "^4.17.16",
     "@types/jest": "^29.1.1",
-<<<<<<< HEAD
     "@types/jsonwebtoken": "^9.0.1",
-    "@types/pg": "^8.6.6",
-    "@types/sqlite3": "^3.1.8",
-    "eslint": "^8.24.0",
-=======
-    "@types/jsonwebtoken": "^8.5.9",
     "eslint": "^8.34.0",
->>>>>>> 19edb108
     "eslint-plugin-prettier": "^4.2.1",
     "jest": "^28.1.3",
     "jest-fetch-mock": "^3.0.3",
