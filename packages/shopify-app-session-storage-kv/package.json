--- conflicted
+++ resolved
@@ -38,13 +38,8 @@
     "tslib": "^2.4.0"
   },
   "devDependencies": {
-<<<<<<< HEAD
     "@cloudflare/workers-types": "^4.20230404.0",
-    "@shopify/eslint-plugin": "^42.0.1",
-=======
-    "@cloudflare/workers-types": "^4.20230321.0",
     "@shopify/eslint-plugin": "^42.1.0",
->>>>>>> 5f3ec71d
     "@shopify/prettier-config": "^1.1.2",
     "@shopify/shopify-app-session-storage-test-utils": "^0.1.1",
     "@types/jest": "^29.1.1",
