--- conflicted
+++ resolved
@@ -33,12 +33,7 @@
   ],
   "dependencies": {
     "@aws-sdk/client-dynamodb": "^3.470.0",
-<<<<<<< HEAD
-    "@aws-sdk/util-dynamodb": "^3.490.0",
-    "tslib": "^2.6.2"
-=======
-    "@aws-sdk/util-dynamodb": "^3.332.0"
->>>>>>> 74072272
+    "@aws-sdk/util-dynamodb": "^3.490.0"
   },
   "peerDependencies": {
     "@shopify/shopify-api": "^9.0.2",
